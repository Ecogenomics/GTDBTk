--- conflicted
+++ resolved
@@ -1,4 +1,3 @@
-<<<<<<< HEAD
 # GTDB-Tk
 
 [![version status](https://img.shields.io/pypi/v/gtdbtk.svg)](https://pypi.python.org/pypi/gtdbtk)
@@ -272,251 +271,4 @@
 
 ## Copyright
 
-Copyright 2017 Pierre-Alain Chaumeil. See LICENSE for further details.
-=======
-# GTDB-Tk
-
-[![version status](https://img.shields.io/pypi/v/gtdbtk.svg)](https://pypi.python.org/pypi/gtdbtk)
-
-GTDB-Tk is a software toolkit for assigning objective taxonomic classifications to bacterial and archaeal genomes. It is computationally 
-efficient and designed to work with recent advances that allow hundreds or thousands of metagenome-assembled genomes (MAGs) to be obtained directly from environmental samples. It can also be applied to isolate and single-cell genomes. The GTDB-Tk is open source and released under the GNU General Public License (Version 3).
-
-GTDB-Tk is **under active development and validation**. Please independently confirm the GTDB-Tk predictions by manually inspecting the tree and bring any discrepencies to our attention. Notifications about GTDB-Tk releases will be available through the GTDB Twitter account (https://twitter.com/ace_gtdb).
-
-
-* [Announcements](#announcements)
-* [Hardware requirements](#hardware-requirements)
-* [Dependencies](#dependencies)
-  * [Python libraries](#python-libraries)
-  * [Third-party software](#third-party-software)
-  * [Perl modules](#perl-modules)
-  * [GTDB-Tk reference data](#gtdb-tk-reference-data)
-* [pip installation](#pip-installation)
-* [Bioconda installation](#bioconda-installation)
-* [Quick start](#quick-start)
-* [Classify workflow](#classify-workflow)
-* [Validating species assignments with ANI](#validating-species-assignments-with-average-nucleotide-identity)
-* [Classification summary file](#classification-summary-file)
-* [<i>De novo</i> workflow](#de-novo-workflow)
-* [Individual steps](#individual-steps)
-* [References](#references)
-
-## Announcements
-**Note (Sept. 20, 2018)**:
-- GTDB-Tk v0.1.3 has been released and addresses an issue with species assignments based on the placement of genomes in the reference tree. This impacted species assignment when submitting multiple closely related genomes. Species assignments reported by ANI were not impacted.
-- We recommend all users update to this version.
-
-**Note (Aug. 30, 2018)**:
-- A new version of the data (release 86) is available under [this link](https://data.ace.uq.edu.au/public/gtdbtk/release_86/).
-- This new version is required to run GTDB-Tk v0.1.0+
-
-## Hardware requirements
-- ~90Gb of memory to run
-- ~25Gb of storage
-- ~1 hour per 1,000 genomes when using 64 CPUs
-
-## Dependencies
-
-### Python libraries
-
-GTDB-Tk requires the following Python libraries:
-* [jinja2](http://jinja.pocoo.org/) >=2.7.3: a full featured template engine for Python.
-* [mpld3](http://mpld3.github.io/) >=0.2: D3 viewer for Matplotlib.
-* [biolib](https://github.com/dparks1134/biolib) >=0.0.44: Python package for common tasks in bioinformatic.
-* [dendropy](http://dendropy.org/)  >=4.1.0: Python library for phylogenetics.
-* [SciPy Stack](https://www.scipy.org/install.html): at least the Matplotlib, NumPy, and SciPy libraries.
-
-Jinja2, mpld3, dendropy and biolib will be installed as part of GTDB-Tk when installing it via pip (see below). The **SciPy Stack** must be installed separately.
-
-### Third-party software
-
-GTDB-Tk makes use of the following 3rd party dependencies and assumes these are on your system path:
-* [Prodigal](http://prodigal.ornl.gov/) >= 2.6.2: Hyatt D, et al. 2012. Gene and translation initiation site prediction in metagenomic sequences. <i>Bioinformatics</i>, 28, 2223-2230.
-* [HMMER](http://http://hmmer.org/) >= 3.1: Eddy SR. 2011. Accelerated profile HMM searches. <i>PLoS Comp. Biol.</i>, 7, e1002195.
-* [pplacer](http://matsen.fhcrc.org/pplacer/) >= 1.1: Matsen F, et al. 2010. pplacer: linear time maximum-likelihood and Bayesian phylogenetic placement of sequences onto a fixed reference tree. <i>BMC Bioinformatics</i>, 11, 538.
-* [FastANI](https://github.com/ParBLiSS/
-) >= 1.0: Jain C, et al. 2017. High-throughput ANI Analysis of 90K Prokaryotic Genomes Reveals Clear Species Boundaries.<i>bioRxiv.</i> 256800.
-* [FastTree](http://www.microbesonline.org/fasttree/) >= 2.1.9: Price MN, et al. 2010 FastTree 2 -- Approximately Maximum-Likelihood Trees for Large Alignments. <i>PLoS ONE</i>, 5, e9490.
-
-### Perl modules
-
-GTDB-Tk assumes the Python 2.7.x and Perl interpreters are on your system path.    
-<u>**note:**</u>  Perl interpreter requires Moose, Bundle::BioPerl and IPC::Run modules. You can install those modules using CPAN:
-```
-perl -MCPAN -e"install Moose"
-perl -MCPAN -e"install IPC::Run"
-perl -MCPAN -e"install Bundle::BioPerl"
-```
-If ```perl -MCPAN -e"install Bundle::BioPerl"``` does not run on your server, please install BioPerl using the steps under [this link](https://bioperl.org/INSTALL.html).
-
-Make sure that the installed Perl modules (.pm) paths are part of the @inc variable. If not, the PERL5LIB (or PERLIB) environment variable need to be updated the same way the PATH environment variable is updated. Every directory listed in this variable will be added to @inc, e.g.:
-```
-export PERL5LIB="$PERL5LIB:/path/to/moose/module:/path/to/ipc/module:/path/to/bioperl/module"
-```
-
-### GTDB-Tk reference data
-
-GTDB-Tk requires ~25G+ of external data that need to be downloaded and unarchived:
-```
-wget https://data.ace.uq.edu.au/public/gtdbtk/release_86/gtdbtk_r86_data.tar.gz
-tar xvzf gtdbtk_r86_archived_data.tar.gz
-```
-
-Reference data for prior releases of GTDB-Tk are available at:
-```
-wget https://data.ace.uq.edu.au/public/gtdbtk
-```
-
-## pip installation
-
-Once dependencies are installed, GTDB-Tk can be installed using [pip](https://pypi.python.org/pypi/gtdbtk):
-```
-> pip install gtdbtk
-```
-
-You can also install GTDB-Tk from the latest [source release](https://github.com/Ecogenomics/GTDBTk/releases). We *do not* recommend installing GTDB-Tk directly from the GitHub repository as this project is in active development and all branches.
-
-GTDB-Tk requires a config file. In the Python lib/site-packages directory, go to the gtdbtk directory and setup this config file:
-```
-cd config
-cp config_template.py config.py
-```
-Edit the config.py file and modify the GENERIC_PATH variables so it point to the directory containing the data downloaded from https://data.ace.uq.edu.au/public/gtdbtk/. Make sure the variable finishes with a slash '/'.
-
-## Bioconda installation
-
-A Bioconda receipe has been put together by [Natasha](https://github.com/npavlovikj) (thanks!). You can find the receipe at:
-https://anaconda.org/bioconda/gtdbtk
-
-The download of the GTDB-Tk reference data is not part of the recipe, but there is a "download-db.sh" script that does that when run from the conda environment.
-
-## Quick start
-
-The functionality provided by GTDB-Tk can be accessed through the help menu:
-```
-> gtdbtk -h
-```
-
-Usage information about each methods can also be accessed through their species help menu, e.g.:
-```
-> gtdbtk classify_wf -h
-```
-
-## Classify workflow
-
-The classify workflow consists of three steps: *identify*, *align*, and *classify*. The *identify* step calls genes using [Prodigal](http://prodigal.ornl.gov/), and HMM models and the [HMMER](http://http://hmmer.org/) package to identify the 120 bacterial and 122 archaeal marker genes used for phylogenetic inference. Consistent alignments are obtained by aligning marker genes to their respective HMM model. The *align* step concatenates the aligned marker genes and filters the concatenated multiple sequence alignment (MSA) to approximately 5,000 amino acids. Finally, the *classify* step uses [pplacer](http://matsen.fhcrc.org/pplacer/) to find the maximum-likelihood placement of each genome in the GTDB-Tk reference tree. GTDB-Tk classifies each genome based on its placement in the reference tree, its relative evolutionary divergence, and ANI to reference genomes.
- 
-The classify workflow can be run as follows:
-```
-> gtdbtk classify_wf --genome_dir <my_genomes> --out_dir <output_dir>
-```
-This will process all genomes in <my_genomes> using both bacterial and archaeal marker sets and place the results in <output_dir>. Genomes must be in FASTA format. The location of genomes can also be specified using a batch file with the --batchfile flag. The batch file is a two column file indicating the location of each genome and the desired genome identifier (i.e., a Newick compatible alphanumeric string). These fields must be seperated by a tab.
-
-The workflow supports several optional flags, including:
-* min_perc_aa: allows filtering of genomes below a specified percentage of amino acids in the MSA
-* cpus: maximum number of CPUs to use
-
-For other flags please consult the command line interface.
-
-Here is an example run of this workflow:
-```
-> gtdbtk classify_wf --cpus 24 --genome_dir ./my_genomes --out_dir gtdbtk_output
-```
-
-The taxonomic classification of each bacterial and archaeal genome is contained in the \<prefix\>.bac120.summary.tsv and \<prefix\>.ar122.summary.tsv output files.
-
-##### Additional output files 
-
-Each step of the classify workflow generates a number of files that can be consulted for additional information about the processed genomes.
-
-Identify step:
-* \<prefix\>_bac120_markers_summary.tsv: summary of unique, duplicated, and missing markers within the 120 bacterial marker set for each submitted genome
-* \<prefix\>_ar122_markers_summary.tsv: analogous to the above file, but for the 122 archaeal marker set
-* marker_genes directory: contains individual genome results for gene calling using Prodigal and gene identification based on TIGRFAM and Pfam HMMs
-
-Align step:
-* \<prefix\>.user_msa.fasta: FASTA file containing MSA of the submitted genomes
-* \<prefix\>.msa.fasta: FASTA file containing MSA of submitted and reference genomes
-* \<prefix\>.filtered.tsv: list of genomes with an insufficient number of amino acids in MSA
-
-Classify step:
- * \<prefix>.summary.tsv: classification of user genomes based on their placement in the reference tree, relative evolutionary divergence, and ANI to reference genomes. This is the primary output of the GTDB-Tk and contains the taxonomic classification we recommend plus additional information regarding the criteria used to assign genomes (see below)
-* \<prefix>.classification_pplacer.tsv: classification of user genomes based only on their pplacer placement in the reference tree
-* \<prefix>.classify.tree: reference tree in Newick format containing user genomes placed with pplacer
-* \<prefix>.red_dictionary.tsv: median RED values for taxonomic ranks
-
-## Validating species assignments with average nucleotide identity
-
-The GTDB-Tk uses [FastANI](https://github.com/ParBLiSS/FastANI) to estimate the average nucleotide identity (ANI) between genomes. Reference genomes with an ANI >= 95% to a query genome are used to validate species assignments.
-
-## Classification summary file 
-
-Classifications provided by the GTDB-Tk are in the files \<prefix>.bac120.summary.tsv and \<prefix>.ar122.summary.tsv for bacterial and archaeal genomes, respectively. These are tab separated files with the following columns:
-
-* user_genome: Unique identifer of genome taken from the FASTA file for the genome.
-* classification: GTDB taxonomy string inferred by the GTDB-Tk. The GTDB does not provide species assignments for all reference genomes (e.g., taxonomic groups composed entirely of metagenome-assembled genomes). In such cases, species assignments will reflect the accession number of the reference genome (e.g., s__GCA_001940855.1). A unassigned species (i.e., s__) indicates that either the genome represents a novel species or that a species assignment could not be reliably established as indicated by the following fields.
-* fastani_reference: Indicates the accession number of the closest reference genome as determine by ANI. This genome is used along with the placement of the genome in the reference tree to determine the species assignment on the genome. ANI values are only calculated when a query genome is placed within a defined genus and are calculated for all reference genomes in the genus.
-* fastani_taxonomy: Indicates the GTDB taxonomy of the above reference genome.
-* fastani_ani: Indicates the ANI between the query and above reference genome.
-* fastani_af: Indicates the AF between the query and above reference genome.
-* closest_placement_reference: Indicates the accession number of the reference genome when a genome is placed on a terminal branch. This genome is used along with the ANI information to determine the species assignment on the genome.
-* closest_placement_taxonomy: Indicates the GTDB taxonomy of the above reference genome.
-* closest_placement_ani: Indicates the ANI between the query and above reference genome.
-* closest_placement_af: Indicates the AF between the query and above reference genome.
-* classification_method:	Indicates the rule used to classify the genome. This field will be one of: i) ANI/Placement, indicating a species assignment was made based on both the calculate ANI and placement of the genome in the reference tree; ii) taxonomic classification fully defined by topology, indicating that the classification could be determine based solely on the genome's position in the reference tree; or iii) taxonomic novelty determined using RED, indicating that the relative evolutionary divergence (RED) and placement of the genome in the reference tree were used to determine the classification.
-* note: Provides additional information regarding the classification of the genome. Currently this field is only filled out when a species determination must be made and indicates that the placement of the genome and closest reference according to ANI are either the same (congruent) or different (incongruent). The GTDB-Tk will leave the species field empty (i.e., s__) when the two methods are incongruent.
-* other_related_references: Lists the top 100 closest reference genomes.
-
-## De novo workflow
-
-**under active development**
-
-The *de novo* workflow infers a new tree containing all user supplied and GTDB-Tk reference genomes. The classify workflow is recommended for obtaining taxonomic classifications, and this workflow only recommended if a *de novo* tree is desired. This workflow consists of five steps: *identify*, *align*, *infer*, *root*, and *decorate*. The *identify* and *align* steps are the same as in the classify workflow. The *infer* step uses [FastTree](http://www.microbesonline.org/fasttree/) with the WAG+GAMMA models to calculate a *de novo* tree. This tree is then rooted using a user specified outgroup and decorated with the GTDB taxonomy. 
-
-The *de novo* workflow can be run as follows:
-```
-> gtdbtk de_novo_wf --genome_dir <my_genomes> --<marker_set> --outgroup_taxon <outgroup> --out_dir <output_dir>
-```
-This will process all genomes in <my_genomes> using the specified marker set and place the results in <output_dir>. Only genomes previously identified as being bacterial (archaeal) should be included when using the bacterial (archaeal) marker set. The tree will be rooted with the <outgroup> taxon. Identical to the classify workflow, the location of genomes can also be specified using a batch file with the --batchfile flag.
-
-The workflow supports several optional flags, including:
-* cpus: maximum number of CPUs to use
-* min_perc_aa: filter genomes with an insufficient percentage of AA in the MSA (default: 50)
-* taxa_filter: filter genomes to taxa within specific taxonomic groups
-* prot_model: protein substitution model for tree inference (LG or WAG; default: WAG)
-
-For other flags please consult the command line interface.
-
-Here is an example run of this workflow:
-```
-> gtdbtk de_novo_wf --genome_dir ./genomes --bac120_ms --outgroup_taxon p__Chloroflexota --taxa_filter p__Firmicutes --out_dir de_novo_output
-```
-
-## Individual steps
-
-All steps comprising the classify and <i>de novo</i> workflows can be run independently if desired. Please consult the command line interface for specific details on running each of these steps.
-
-## References
-
-A manuscript describing the GTDB-Tk is currently being prepared:
-
-* Chaumeil PA, Hugenholtz P, Parks DH. 2018. GTDB-Tk: A toolkit to classify genomes with the Genome Taxonomy Database. \<in prep\>.
-
-In the meantime, if you find the GTDB-Tk useful please cite this GitHub page. 
-
-The GTDB taxonomy is described in:
-
-* Parks DH, et al. 2018. [A standardized bacterial taxonomy based on genome phylogeny substantially revises the tree of life](https://www.nature.com/articles/nbt.4229). <i>Nat. Biotechnol.</i>, http://dx.doi.org/10.1038/nbt.4229
- 
- We also strongly encourage you to cite the following 3rd party dependencies:
-
-* Matsen FA, Kodner RB, Armbrust EV. 2010. [pplacer: linear time maximum-likelihood and Bayesian phylogenetic placement of sequences onto a fixed reference tree](https://www.ncbi.nlm.nih.gov/pubmed/21034504). <i>BMC Bioinformatics</i>, 11:538.
-* Jain C, et al. 2017. [High-throughput ANI Analysis of 90K Prokaryotic Genomes Reveals Clear Species Boundaries](https://www.biorxiv.org/content/early/2017/11/27/225342). <i>bioRxiv</i>, https://doi.org/10.1101/225342.
-* Hyatt D, et al. 2010. [Prodigal: prokaryotic gene recognition and translation initiation site identification](https://www.ncbi.nlm.nih.gov/pubmed/20211023). <i>BMC Bioinformatics</i>, 11:119. doi: 10.1186/1471-2105-11-119.
-* Price MN, Dehal PS, Arkin AP. [FastTree 2 – Approximately Maximum-Likelihood Trees for Large Alignments](https://www.ncbi.nlm.nih.gov/pmc/articles/PMC2835736/). <i>PLoS One</i>, 5, e9490.
-* Eddy SR. 2011. [Accelerated profile HMM searches](https://www.ncbi.nlm.nih.gov/pubmed/22039361). <i>PLOS Comp. Biol.</i>, 7:e1002195.
-
-## Copyright
-
-Copyright © 2017 Pierre-Alain Chaumeil. See LICENSE for further details.
->>>>>>> 447d5d29
+Copyright 2017 Pierre-Alain Chaumeil. See LICENSE for further details.