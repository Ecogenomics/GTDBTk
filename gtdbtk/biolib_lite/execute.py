--- conflicted
+++ resolved
@@ -48,17 +48,10 @@
     except subprocess.CalledProcessError as e:
         return False, e
 
-<<<<<<< HEAD
-        #logging.error('Failed to execute:')
-        # logging.error(e.cmd)
-        # logging.error('')
-        #logging.error('Program %s returned:' % args[0])
-=======
         # logging.error('Failed to execute:')
         # logging.error(e.cmd)
         # logging.error('')
         # logging.error('Program %s returned:' % args[0])
->>>>>>> 07017ee2
         # logging.error(e.output)
 
 
