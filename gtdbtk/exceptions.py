###############################################################################
#                                                                             #
#    This program is free software: you can redistribute it and/or modify     #
#    it under the terms of the GNU General Public License as published by     #
#    the Free Software Foundation, either version 3 of the License, or        #
#    (at your option) any later version.                                      #
#                                                                             #
#    This program is distributed in the hope that it will be useful,          #
#    but WITHOUT ANY WARRANTY; without even the implied warranty of           #
#    MERCHANTABILITY or FITNESS FOR A PARTICULAR PURPOSE.  See the            #
#    GNU General Public License for more details.                             #
#                                                                             #
#    You should have received a copy of the GNU General Public License        #
#    along with this program. If not, see <http://www.gnu.org/licenses/>.     #
#                                                                             #
###############################################################################


class GTDBTkException(Exception):
    """ Base exception for all GTDB-Tk exceptions thrown in this project. """

    def __init__(self, message=''):
        Exception.__init__(self, message)


class GenomeNameInvalid(GTDBTkException):
    """ Thrown when a genome name contains characters which are not supported. """

    def __init__(self, message=''):
        GTDBTkException.__init__(self, message)


class GenomeBatchfileMalformed(GTDBTkException):
    """ Thrown when the format of the genome batchfile is malformed. """

    def __init__(self, message=''):
        GTDBTkException.__init__(self, message)


class NoGenomesFound(GTDBTkException):
    """ Thrown when no input genomes are found in a directory. """

    def __init__(self, message=''):
        GTDBTkException.__init__(self, message)


class ReferenceFileMalformed(GTDBTkException):
    """ Thrown when a reference file is malformed. """

    def __init__(self, message=''):
        GTDBTkException.__init__(self, message)


class GenomeMarkerSetUnknown(GTDBTkException):
    """ Thrown when the genome marker set is unknown (i.e. not ar122, or bac120). """

    def __init__(self, message=''):
        GTDBTkException.__init__(self, message)


class FileNotFound(GTDBTkException):
    """ Thrown when a file is not found. """

    def __init__(self, message=''):
        GTDBTkException.__init__(self, message)


class DirNotFound(GTDBTkException):
    """ Thrown when a directory is not found. """

    def __init__(self, message=''):
        GTDBTkException.__init__(self, message)


class ProdigalException(GTDBTkException):
    """ Thrown when Prodigal returns a non-zero exit code. """

    def __init__(self, message=''):
        GTDBTkException.__init__(self, message)


class MSAMarkerLengthMismatch(GTDBTkException):
    """ Thrown when an MSA length does not equal the length of the markers. """

    def __init__(self, message=''):
        GTDBTkException.__init__(self, message)


class MSAMaskLengthMismatch(GTDBTkException):
    """ Thrown when an MSA length does not equal the length of the mask. """

    def __init__(self, message=''):
        GTDBTkException.__init__(self, message)


class PplacerException(GTDBTkException):
    """ Thrown whenever an error is encountered while running pplacer. """

    def __init__(self, message=''):
        GTDBTkException.__init__(self, message)


class TogException(GTDBTkException):
    """ Thrown whenever an error is encountered while running tog. """

    def __init__(self, message=''):
        GTDBTkException.__init__(self, message)


class FastANIException(GTDBTkException):
    """ Thrown when an exception is encountered while running FastANI. """

    def __init__(self, message=''):
        GTDBTkException.__init__(self, message)


class FastTreeException(GTDBTkException):
    """ Thrown when an exception is encountered while running FastTree. """

    def __init__(self, message=''):
        GTDBTkException.__init__(self, message)


class GTDBTkTestFailure(GTDBTkException):
    """ Thrown when the GTDBTk user test suite fails. """
<<<<<<< HEAD
=======

    def __init__(self, message=''):
        GTDBTkException.__init__(self, message)


class GTDBTkDataPathUndefined(GTDBTkException):
    """ Thrown when the GTDBTK_DATA_PATH environment variable is undefined. """
>>>>>>> 07017ee2

    def __init__(self, message=''):
        GTDBTkException.__init__(self, message)<|MERGE_RESOLUTION|>--- conflicted
+++ resolved
@@ -123,8 +123,6 @@
 
 class GTDBTkTestFailure(GTDBTkException):
     """ Thrown when the GTDBTk user test suite fails. """
-<<<<<<< HEAD
-=======
 
     def __init__(self, message=''):
         GTDBTkException.__init__(self, message)
@@ -132,7 +130,6 @@
 
 class GTDBTkDataPathUndefined(GTDBTkException):
     """ Thrown when the GTDBTK_DATA_PATH environment variable is undefined. """
->>>>>>> 07017ee2
 
     def __init__(self, message=''):
         GTDBTkException.__init__(self, message)