--- conflicted
+++ resolved
@@ -594,20 +594,11 @@
                         fastani_verification[userleaf] = {"potential_g": [
                             (leaf_ref_genome, 0.0)], "pplacer_g": leaf_ref_genome}
 
-<<<<<<< HEAD
-            # we run a fastani comparison for each user genomes against the
-            # selected genomes in the same genus
-            if len(fastani_verification) > 0:
-                fastani = FastANI(cpus=self.cpus, force_single=True)
-                self.logger.info(f'FastANI version: {fastani.version}')
-=======
         # we run a fastani comparison for each user genomes against the
         # selected genomes in the same genus
         if len(fastani_verification) > 0:
             fastani = FastANI(cpus=self.cpus, force_single=True)
             self.logger.info(f'fastANI version: {fastani.version}')
->>>>>>> 156426bc
-
             d_ani_compare, d_paths = self._get_fastani_genome_path(
                 fastani_verification, genomes)
             all_fastani_dict = fastani.run(d_ani_compare, d_paths)
@@ -618,23 +609,6 @@
 
         self.logger.info('{0} genome(s) have been classified using FastANI and pplacer.'.format(
             len(classified_user_genomes)))
-
-<<<<<<< HEAD
-            # If FastANI can't select a taxonomy for a genome, we use RED
-            # distances
-            if recalculate_red:
-                tree_to_process = self._calculate_red_distances(
-                    classify_tree, out_dir)
-            else:
-                tree_to_process = self._assign_mrca_red(
-                    classify_tree, marker_set_id)
-=======
-        # If Fastani can't select a taxonomy for a genome, we use RED
-        # distances
-
->>>>>>> 156426bc
-
-
         user_genome_ids = set(read_fasta(user_msa_file).keys())
         # we remove ids already classified with FastANI
         user_genome_ids = user_genome_ids.difference(
