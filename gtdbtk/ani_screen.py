--- conflicted
+++ resolved
@@ -47,7 +47,6 @@
 
         ani_rep = ANIRep(self.cpus)
         # we store all the mash information in the classify directory
-<<<<<<< HEAD
 
         #we createa copy of the genomes dictionary to avoid modifying it
         genomes_copy = genomes.copy()
@@ -66,10 +65,7 @@
 
 
 
-        fastani_results = ani_rep.run_mash_fastani(genomes_copy, no_mash, mash_d, os.path.join(out_dir, DIR_ANISCREEN),
-=======
-        skani_results = ani_rep.run_mash_skani(genomes, no_mash, mash_d, os.path.join(out_dir, DIR_ANISCREEN),
->>>>>>> a4e59a24
+        skani_results = ani_rep.run_mash_skani(genomes_copy, no_mash, mash_d, os.path.join(out_dir, DIR_ANISCREEN),
                                                     prefix, mash_k, mash_v, mash_s, mash_max_dist, mash_db)
 
         taxonomy = Taxonomy().read(CONFIG.TAXONOMY_FILE, canonical_ids=True)
