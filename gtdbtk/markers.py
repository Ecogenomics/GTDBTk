--- conflicted
+++ resolved
@@ -199,11 +199,7 @@
         symlink_f(PATH_AR122_MARKER_SUMMARY.format(prefix=prefix),
                   os.path.join(outdir, os.path.basename(PATH_AR122_MARKER_SUMMARY.format(prefix=prefix))))
         symlink_f(PATH_TLN_TABLE_SUMMARY.format(prefix=prefix),
-<<<<<<< HEAD
-                   os.path.join(outdir, os.path.basename(PATH_TLN_TABLE_SUMMARY.format(prefix=prefix))))
-=======
                   os.path.join(outdir, os.path.basename(PATH_TLN_TABLE_SUMMARY.format(prefix=prefix))))
->>>>>>> 07017ee2
 
     def identify(self, genomes, out_dir, prefix, force):
         """Identify marker genes in genomes.
@@ -267,10 +263,6 @@
 
         self._report_identified_marker_genes(
             genome_dictionary, out_dir, self.marker_gene_dir, prefix)
-<<<<<<< HEAD
-
-=======
->>>>>>> 07017ee2
 
     def _path_to_identify_data(self, identity_dir):
         """Get path to genome data produced by 'identify' command."""
